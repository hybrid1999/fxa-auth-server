{
  "name": "fxa-auth-server",
<<<<<<< HEAD
  "version": "1.78.2",
=======
  "version": "1.107.2",
>>>>>>> 01d37ee7
  "description": "Firefox Accounts, an identity provider for Mozilla cloud services",
  "bin": {
    "fxa-auth": "./bin/key_server.js"
  },
  "directories": {
    "test": "test"
  },
  "scripts": {
    "bump-template-versions": "node scripts/template-version-bump --silent && git add lib/senders/templates/_versions.json",
    "update-api-docs": "grunt newer:doc && git add docs/api.md",
    "precommit": "npm run bump-template-versions && npm run update-api-docs",
    "postinstall": "scripts/download_l10n.sh",
    "shrink": "npmshrink && npm run postinstall",
    "start": "NODE_ENV=dev scripts/start-local.sh 2>&1",
    "start-mysql": "NODE_ENV=dev scripts/start-local-mysql.sh 2>&1",
    "test": "VERIFIER_VERSION=0 MEMCACHE_METRICS_CONTEXT_ADDRESS=none NO_COVERAGE=1 scripts/test-local.sh",
    "test-ci": "scripts/test-local.sh",
    "test-e2e": "NODE_ENV=dev mocha test/e2e",
    "test-remote": "MAILER_HOST=restmail.net MAILER_PORT=80 CORS_ORIGIN=http://baz mocha --timeout=300000 test/remote"
  },
  "repository": {
    "type": "git",
    "url": "git://github.com/mozilla/fxa-auth-server.git"
  },
  "engines": {
    "node": ">=6"
  },
  "bugs": "https://github.com/mozilla/fxa-auth-server/issues/",
  "homepage": "https://github.com/mozilla/fxa-auth-server/",
  "license": "MPL-2.0",
  "author": "Mozilla (https://mozilla.org/)",
  "readmeFilename": "README.md",
  "dependencies": {
    "ajv": "4.1.7",
    "aws-sdk": "2.77.0",
    "base64url": "1.0.6",
    "binary-split": "0.1.2",
    "bluebird": "3.4.7",
    "buffer-equal-constant-time": "1.0.1",
    "cldr-core": "31.0.1",
    "cldr-localenames-full": "31.0.1",
    "convict": "2.0.0",
    "email-addresses": "2.0.2",
    "fxa-geodb": "1.0.0",
    "fxa-jwtool": "0.7.1",
    "fxa-shared": "1.0.4",
    "generic-pool": "3.2.0",
    "google-libphonenumber": "2.0.10",
    "grunt-nunjucks-2-html": "vitkarpov/grunt-nunjucks-2-html#1900f91a756b2eaf900b20",
    "handlebars": "4.0.6",
    "hapi": "16.6.3",
    "hapi-auth-hawk": "3.0.1",
    "hapi-fxa-oauth": "2.2.0",
    "hapi-hpkp": "git+https://github.com/vbudhram/hapi-hpkp.git#master",
    "hkdf": "0.0.2",
    "i18n-abide": "0.0.25",
    "inert": "4.0.2",
    "jed": "0.5.4",
    "joi": "9.0.4",
    "keyv": "3.0.0",
    "memcached": "2.2.2",
    "moment-timezone": "0.5.11",
    "mozlog": "2.0.6",
    "newrelic": "2.3.2",
    "nexmo": "2.0.2",
    "node-uap": "git+https://github.com/vladikoff/node-uap.git#9cdd16247",
    "nodemailer": "2.7.2",
    "otplib": "7.0.0",
    "po2json": "0.4.5",
    "poolee": "1.0.1",
    "punycode.js": "2.1.0",
    "qrcode": "1.2.0",
    "raven": "2.1.2",
    "redis": "2.7.1",
    "request": "2.79.0",
    "restify": "4.3.0",
    "restify-safe-json-formatter": "0.2.0",
    "scrypt-hash": "1.1.14",
    "through": "2.3.8",
    "uuid": "1.4.1",
    "web-push": "3.0.0"
  },
  "devDependencies": {
    "acorn": "5.0.3",
    "commander": "2.9.0",
    "eslint-plugin-fxa": "git+https://github.com/mozilla/eslint-plugin-fxa#master",
    "fxa-auth-db-mysql": "git+https://github.com/mozilla/fxa-auth-db-mysql.git#master",
    "fxa-conventional-changelog": "1.1.0",
    "grunt": "1.0.1",
    "grunt-bump": "0.8.0",
    "grunt-cli": "1.2.0",
    "grunt-contrib-copy": "1.0.0",
    "grunt-conventional-changelog": "6.1.0",
    "grunt-copyright": "0.3.0",
    "grunt-eslint": "19.0.0",
    "grunt-newer": "1.2.0",
    "grunt-nsp": "2.3.1",
    "hawk": "2.3.1",
    "husky": "0.14.3",
    "insist": "1.0.0",
    "jsxgettext-recursive": "1.0.1",
    "jws": "3.1.3",
    "leftpad": "0.0.0",
    "load-grunt-tasks": "3.5.2",
    "mailparser": "0.6.1",
    "mkdirp": "0.5.1",
    "mocha": "3.1.2",
    "nock": "8.0.0",
    "npmshrink": "1.0.1",
    "nyc": "8.4.0",
    "proxyquire": "1.8.0",
    "simplesmtp": "0.3.35",
    "sinon": "1.17.5",
    "sjcl": "1.0.6",
    "ws": "1.1.1"
  }
}<|MERGE_RESOLUTION|>--- conflicted
+++ resolved
@@ -1,10 +1,6 @@
 {
   "name": "fxa-auth-server",
-<<<<<<< HEAD
-  "version": "1.78.2",
-=======
   "version": "1.107.2",
->>>>>>> 01d37ee7
   "description": "Firefox Accounts, an identity provider for Mozilla cloud services",
   "bin": {
     "fxa-auth": "./bin/key_server.js"
